--- conflicted
+++ resolved
@@ -94,122 +94,12 @@
 #define PRIM_OUTSIDE_BEGIN_END   (PRIM_MAX + 1)
 #define PRIM_UNKNOWN             (PRIM_MAX + 2)
 
-/**
-<<<<<<< HEAD
-=======
- * Indexes for vertex program attributes.
- * GL_NV_vertex_program aliases generic attributes over the conventional
- * attributes.  In GL_ARB_vertex_program shader the aliasing is optional.
- * In GL_ARB_vertex_shader / OpenGL 2.0 the aliasing is disallowed (the
- * generic attributes are distinct/separate).
- */
-typedef enum
-{
-   VERT_ATTRIB_POS = 0,
-   VERT_ATTRIB_WEIGHT = 1,
-   VERT_ATTRIB_NORMAL = 2,
-   VERT_ATTRIB_COLOR0 = 3,
-   VERT_ATTRIB_COLOR1 = 4,
-   VERT_ATTRIB_FOG = 5,
-   VERT_ATTRIB_COLOR_INDEX = 6,
-   VERT_ATTRIB_EDGEFLAG = 7,
-   VERT_ATTRIB_TEX0 = 8,
-   VERT_ATTRIB_TEX1 = 9,
-   VERT_ATTRIB_TEX2 = 10,
-   VERT_ATTRIB_TEX3 = 11,
-   VERT_ATTRIB_TEX4 = 12,
-   VERT_ATTRIB_TEX5 = 13,
-   VERT_ATTRIB_TEX6 = 14,
-   VERT_ATTRIB_TEX7 = 15,
-   VERT_ATTRIB_POINT_SIZE = 16,
-   VERT_ATTRIB_GENERIC0 = 17,
-   VERT_ATTRIB_GENERIC1 = 18,
-   VERT_ATTRIB_GENERIC2 = 19,
-   VERT_ATTRIB_GENERIC3 = 20,
-   VERT_ATTRIB_GENERIC4 = 21,
-   VERT_ATTRIB_GENERIC5 = 22,
-   VERT_ATTRIB_GENERIC6 = 23,
-   VERT_ATTRIB_GENERIC7 = 24,
-   VERT_ATTRIB_GENERIC8 = 25,
-   VERT_ATTRIB_GENERIC9 = 26,
-   VERT_ATTRIB_GENERIC10 = 27,
-   VERT_ATTRIB_GENERIC11 = 28,
-   VERT_ATTRIB_GENERIC12 = 29,
-   VERT_ATTRIB_GENERIC13 = 30,
-   VERT_ATTRIB_GENERIC14 = 31,
-   VERT_ATTRIB_GENERIC15 = 32,
-   VERT_ATTRIB_MAX = 33
-} gl_vert_attrib;
-
-/**
- * Symbolic constats to help iterating over
- * specific blocks of vertex attributes.
- *
- * VERT_ATTRIB_FF
- *   includes all fixed function attributes as well as
- *   the aliased GL_NV_vertex_program shader attributes.
- * VERT_ATTRIB_TEX
- *   include the classic texture coordinate attributes.
- *   Is a subset of VERT_ATTRIB_FF.
- * VERT_ATTRIB_GENERIC
- *   include the OpenGL 2.0+ GLSL generic shader attributes.
- *   These alias the generic GL_ARB_vertex_shader attributes.
- */
-#define VERT_ATTRIB_FF(i)           (VERT_ATTRIB_POS + (i))
-#define VERT_ATTRIB_FF_MAX          VERT_ATTRIB_GENERIC0
-
-#define VERT_ATTRIB_TEX(i)          (VERT_ATTRIB_TEX0 + (i))
-#define VERT_ATTRIB_TEX_MAX         MAX_TEXTURE_COORD_UNITS
-
-#define VERT_ATTRIB_GENERIC(i)      (VERT_ATTRIB_GENERIC0 + (i))
-#define VERT_ATTRIB_GENERIC_MAX     MAX_VERTEX_GENERIC_ATTRIBS
-
-/**
- * Bitflags for vertex attributes.
- * These are used in bitfields in many places.
- */
-/*@{*/
-#define VERT_BIT_POS             BITFIELD64_BIT(VERT_ATTRIB_POS)
-#define VERT_BIT_WEIGHT          BITFIELD64_BIT(VERT_ATTRIB_WEIGHT)
-#define VERT_BIT_NORMAL          BITFIELD64_BIT(VERT_ATTRIB_NORMAL)
-#define VERT_BIT_COLOR0          BITFIELD64_BIT(VERT_ATTRIB_COLOR0)
-#define VERT_BIT_COLOR1          BITFIELD64_BIT(VERT_ATTRIB_COLOR1)
-#define VERT_BIT_FOG             BITFIELD64_BIT(VERT_ATTRIB_FOG)
-#define VERT_BIT_COLOR_INDEX     BITFIELD64_BIT(VERT_ATTRIB_COLOR_INDEX)
-#define VERT_BIT_EDGEFLAG        BITFIELD64_BIT(VERT_ATTRIB_EDGEFLAG)
-#define VERT_BIT_TEX0            BITFIELD64_BIT(VERT_ATTRIB_TEX0)
-#define VERT_BIT_TEX1            BITFIELD64_BIT(VERT_ATTRIB_TEX1)
-#define VERT_BIT_TEX2            BITFIELD64_BIT(VERT_ATTRIB_TEX2)
-#define VERT_BIT_TEX3            BITFIELD64_BIT(VERT_ATTRIB_TEX3)
-#define VERT_BIT_TEX4            BITFIELD64_BIT(VERT_ATTRIB_TEX4)
-#define VERT_BIT_TEX5            BITFIELD64_BIT(VERT_ATTRIB_TEX5)
-#define VERT_BIT_TEX6            BITFIELD64_BIT(VERT_ATTRIB_TEX6)
-#define VERT_BIT_TEX7            BITFIELD64_BIT(VERT_ATTRIB_TEX7)
-#define VERT_BIT_POINT_SIZE      BITFIELD64_BIT(VERT_ATTRIB_POINT_SIZE)
-#define VERT_BIT_GENERIC0        BITFIELD64_BIT(VERT_ATTRIB_GENERIC0)
-
-#define VERT_BIT(i)              BITFIELD64_BIT(i)
-#define VERT_BIT_ALL             BITFIELD64_RANGE(0, VERT_ATTRIB_MAX)
-
-#define VERT_BIT_FF(i)           VERT_BIT(i)
-#define VERT_BIT_FF_ALL          BITFIELD64_RANGE(0, VERT_ATTRIB_FF_MAX)
-#define VERT_BIT_TEX(i)          VERT_BIT(VERT_ATTRIB_TEX(i))
-#define VERT_BIT_TEX_ALL         \
-   BITFIELD64_RANGE(VERT_ATTRIB_TEX(0), VERT_ATTRIB_TEX_MAX)
-
-#define VERT_BIT_GENERIC(i)      VERT_BIT(VERT_ATTRIB_GENERIC(i))
-#define VERT_BIT_GENERIC_ALL     \
-   BITFIELD64_RANGE(VERT_ATTRIB_GENERIC(0), VERT_ATTRIB_GENERIC_MAX)
-/*@}*/
-
-
 #define VARYING_SLOT_MAX	(VARYING_SLOT_VAR0 + MAX_VARYING)
 #define VARYING_SLOT_PATCH0	(VARYING_SLOT_MAX)
 #define VARYING_SLOT_TESS_MAX	(VARYING_SLOT_PATCH0 + MAX_VARYING)
 #define FRAG_RESULT_MAX		(FRAG_RESULT_DATA0 + MAX_DRAW_BUFFERS)
 
 /**
->>>>>>> 1d2a844e
  * Determine if the given gl_varying_slot appears in the fragment shader.
  */
 static inline GLboolean
@@ -230,10 +120,6 @@
    }
 }
 
-<<<<<<< HEAD
-
-=======
->>>>>>> 1d2a844e
 /**
  * Indexes for all renderbuffers
  */
