--- conflicted
+++ resolved
@@ -173,11 +173,7 @@
    if (att->Type == GL_TEXTURE) {
       ASSERT(att->Texture);
       if (ctx->Driver.FinishRenderTexture) {
-<<<<<<< HEAD
-         /* tell driver we're done rendering to this texobj */
-=======
          /* tell driver that we're done rendering to this texture. */
->>>>>>> e6887a57
          ctx->Driver.FinishRenderTexture(ctx, att);
       }
       _mesa_reference_texobj(&att->Texture, NULL); /* unbind */
