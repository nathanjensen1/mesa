/**************************************************************************
 * 
 * Copyright 2007 Tungsten Graphics, Inc., Cedar Park, Texas.
 * All Rights Reserved.
 * 
 * Permission is hereby granted, free of charge, to any person obtaining a
 * copy of this software and associated documentation files (the
 * "Software"), to deal in the Software without restriction, including
 * without limitation the rights to use, copy, modify, merge, publish,
 * distribute, sub license, and/or sell copies of the Software, and to
 * permit persons to whom the Software is furnished to do so, subject to
 * the following conditions:
 * 
 * The above copyright notice and this permission notice (including the
 * next paragraph) shall be included in all copies or substantial portions
 * of the Software.
 * 
 * THE SOFTWARE IS PROVIDED "AS IS", WITHOUT WARRANTY OF ANY KIND, EXPRESS
 * OR IMPLIED, INCLUDING BUT NOT LIMITED TO THE WARRANTIES OF
 * MERCHANTABILITY, FITNESS FOR A PARTICULAR PURPOSE AND NON-INFRINGEMENT.
 * IN NO EVENT SHALL TUNGSTEN GRAPHICS AND/OR ITS SUPPLIERS BE LIABLE FOR
 * ANY CLAIM, DAMAGES OR OTHER LIABILITY, WHETHER IN AN ACTION OF CONTRACT,
 * TORT OR OTHERWISE, ARISING FROM, OUT OF OR IN CONNECTION WITH THE
 * SOFTWARE OR THE USE OR OTHER DEALINGS IN THE SOFTWARE.
 * 
 **************************************************************************/

#include "main/mfeatures.h"
#include "main/bufferobj.h"
#if FEATURE_convolve
#include "main/convolve.h"
#endif
#include "main/enums.h"
#include "main/formats.h"
#include "main/image.h"
#include "main/imports.h"
#include "main/macros.h"
#include "main/mipmap.h"
#include "main/pixel.h"
#include "main/texcompress.h"
#include "main/texfetch.h"
#include "main/texformat.h"
#include "main/texgetimage.h"
#include "main/teximage.h"
#include "main/texobj.h"
#include "main/texstore.h"

#include "state_tracker/st_debug.h"
#include "state_tracker/st_context.h"
#include "state_tracker/st_cb_fbo.h"
#include "state_tracker/st_cb_texture.h"
#include "state_tracker/st_format.h"
#include "state_tracker/st_public.h"
#include "state_tracker/st_texture.h"
#include "state_tracker/st_gen_mipmap.h"
#include "state_tracker/st_inlines.h"
#include "state_tracker/st_atom.h"

#include "pipe/p_context.h"
#include "pipe/p_defines.h"
#include "pipe/p_inlines.h"
#include "pipe/p_shader_tokens.h"
#include "util/u_tile.h"
#include "util/u_blit.h"
#include "util/u_surface.h"
#include "util/u_math.h"


#define DBG if (0) printf


static enum pipe_texture_target
gl_target_to_pipe(GLenum target)
{
   switch (target) {
   case GL_TEXTURE_1D:
      return PIPE_TEXTURE_1D;

   case GL_TEXTURE_2D:
   case GL_TEXTURE_RECTANGLE_NV:
      return PIPE_TEXTURE_2D;

   case GL_TEXTURE_3D:
      return PIPE_TEXTURE_3D;

   case GL_TEXTURE_CUBE_MAP_ARB:
      return PIPE_TEXTURE_CUBE;

   default:
      assert(0);
      return 0;
   }
}


/** called via ctx->Driver.NewTextureImage() */
static struct gl_texture_image *
st_NewTextureImage(GLcontext * ctx)
{
   DBG("%s\n", __FUNCTION__);
   (void) ctx;
   return (struct gl_texture_image *) ST_CALLOC_STRUCT(st_texture_image);
}


/** called via ctx->Driver.NewTextureObject() */
static struct gl_texture_object *
st_NewTextureObject(GLcontext * ctx, GLuint name, GLenum target)
{
   struct st_texture_object *obj = ST_CALLOC_STRUCT(st_texture_object);

   DBG("%s\n", __FUNCTION__);
   _mesa_initialize_texture_object(&obj->base, name, target);

   return &obj->base;
}

/** called via ctx->Driver.DeleteTextureImage() */
static void 
st_DeleteTextureObject(GLcontext *ctx,
                       struct gl_texture_object *texObj)
{
   struct st_texture_object *stObj = st_texture_object(texObj);
   if (stObj->pt)
      pipe_texture_reference(&stObj->pt, NULL);

   _mesa_delete_texture_object(ctx, texObj);
}


/** called via ctx->Driver.FreeTexImageData() */
static void
st_FreeTextureImageData(GLcontext * ctx, struct gl_texture_image *texImage)
{
   struct st_texture_image *stImage = st_texture_image(texImage);

   DBG("%s\n", __FUNCTION__);

   if (stImage->pt) {
      pipe_texture_reference(&stImage->pt, NULL);
   }

   if (texImage->Data) {
      _mesa_align_free(texImage->Data);
      texImage->Data = NULL;
   }
}


/**
 * From linux kernel i386 header files, copes with odd sizes better
 * than COPY_DWORDS would:
 * XXX Put this in src/mesa/main/imports.h ???
 */
#if defined(PIPE_CC_GCC) && defined(PIPE_ARCH_X86)
static INLINE void *
__memcpy(void *to, const void *from, size_t n)
{
   int d0, d1, d2;
   __asm__ __volatile__("rep ; movsl\n\t"
                        "testb $2,%b4\n\t"
                        "je 1f\n\t"
                        "movsw\n"
                        "1:\ttestb $1,%b4\n\t"
                        "je 2f\n\t"
                        "movsb\n" "2:":"=&c"(d0), "=&D"(d1), "=&S"(d2)
                        :"0"(n / 4), "q"(n), "1"((long) to), "2"((long) from)
                        :"memory");
   return (to);
}
#else
#define __memcpy(a,b,c) memcpy(a,b,c)
#endif


/**
 * The system memcpy (at least on ubuntu 5.10) has problems copying
 * to agp (writecombined) memory from a source which isn't 64-byte
 * aligned - there is a 4x performance falloff.
 *
 * The x86 __memcpy is immune to this but is slightly slower
 * (10%-ish) than the system memcpy.
 *
 * The sse_memcpy seems to have a slight cliff at 64/32 bytes, but
 * isn't much faster than x86_memcpy for agp copies.
 * 
 * TODO: switch dynamically.
 */
static void *
do_memcpy(void *dest, const void *src, size_t n)
{
   if ((((unsigned long) src) & 63) || (((unsigned long) dest) & 63)) {
      return __memcpy(dest, src, n);
   }
   else
      return memcpy(dest, src, n);
}


/**
 * Return default texture usage bitmask for the given texture format.
 */
static GLuint
default_usage(enum pipe_format fmt)
{
   GLuint usage = PIPE_TEXTURE_USAGE_SAMPLER;
   if (pf_is_depth_stencil(fmt))
      usage |= PIPE_TEXTURE_USAGE_DEPTH_STENCIL;
   else
      usage |= PIPE_TEXTURE_USAGE_RENDER_TARGET;
   return usage;
}


/**
 * Allocate a pipe_texture object for the given st_texture_object using
 * the given st_texture_image to guess the mipmap size/levels.
 *
 * [comments...]
 * Otherwise, store it in memory if (Border != 0) or (any dimension ==
 * 1).
 *    
 * Otherwise, if max_level >= level >= min_level, create texture with
 * space for images from min_level down to max_level.
 *
 * Otherwise, create texture with space for images from (level 0)..(1x1).
 * Consider pruning this texture at a validation if the saving is worth it.
 */
static void
guess_and_alloc_texture(struct st_context *st,
			struct st_texture_object *stObj,
			const struct st_texture_image *stImage)
{
   GLuint firstLevel;
   GLuint lastLevel;
   GLuint width = stImage->base.Width2;  /* size w/out border */
   GLuint height = stImage->base.Height2;
   GLuint depth = stImage->base.Depth2;
   GLuint i, usage;
   enum pipe_format fmt;

   DBG("%s\n", __FUNCTION__);

   assert(!stObj->pt);

   if (stObj->pt &&
       (GLint) stImage->level > stObj->base.BaseLevel &&
       (stImage->base.Width == 1 ||
        (stObj->base.Target != GL_TEXTURE_1D &&
         stImage->base.Height == 1) ||
        (stObj->base.Target == GL_TEXTURE_3D &&
         stImage->base.Depth == 1)))
      return;

   /* If this image disrespects BaseLevel, allocate from level zero.
    * Usually BaseLevel == 0, so it's unlikely to happen.
    */
   if ((GLint) stImage->level < stObj->base.BaseLevel)
      firstLevel = 0;
   else
      firstLevel = stObj->base.BaseLevel;


   /* Figure out image dimensions at start level. 
    */
   for (i = stImage->level; i > firstLevel; i--) {
      if (width != 1)
         width <<= 1;
      if (height != 1)
         height <<= 1;
      if (depth != 1)
         depth <<= 1;
   }

   if (width == 0 || height == 0 || depth == 0) {
      /* no texture needed */
      return;
   }

   /* Guess a reasonable value for lastLevel.  This is probably going
    * to be wrong fairly often and might mean that we have to look at
    * resizable buffers, or require that buffers implement lazy
    * pagetable arrangements.
    */
   if ((stObj->base.MinFilter == GL_NEAREST ||
        stObj->base.MinFilter == GL_LINEAR ||
        stImage->base._BaseFormat == GL_DEPTH_COMPONENT ||
        stImage->base._BaseFormat == GL_DEPTH_STENCIL_EXT) &&
       !stObj->base.GenerateMipmap &&
       stImage->level == firstLevel) {
      /* only alloc space for a single mipmap level */
      lastLevel = firstLevel;
   }
   else {
      /* alloc space for a full mipmap */
      GLuint l2width = util_logbase2(width);
      GLuint l2height = util_logbase2(height);
      GLuint l2depth = util_logbase2(depth);
      lastLevel = firstLevel + MAX2(MAX2(l2width, l2height), l2depth);
   }

   fmt = st_mesa_format_to_pipe_format(stImage->base.TexFormat);

   usage = default_usage(fmt);

   stObj->pt = st_texture_create(st,
                                 gl_target_to_pipe(stObj->base.Target),
                                 fmt,
                                 lastLevel,
                                 width,
                                 height,
                                 depth,
                                 usage);

   DBG("%s - success\n", __FUNCTION__);
}


/**
 * Adjust pixel unpack params and image dimensions to strip off the
 * texture border.
 * Gallium doesn't support texture borders.  They've seldem been used
 * and seldom been implemented correctly anyway.
 * \param unpackNew  returns the new pixel unpack parameters
 */
static void
strip_texture_border(GLint border,
                     GLint *width, GLint *height, GLint *depth,
                     const struct gl_pixelstore_attrib *unpack,
                     struct gl_pixelstore_attrib *unpackNew)
{
   assert(border > 0);  /* sanity check */

   *unpackNew = *unpack;

   if (unpackNew->RowLength == 0)
      unpackNew->RowLength = *width;

   if (depth && unpackNew->ImageHeight == 0)
      unpackNew->ImageHeight = *height;

   unpackNew->SkipPixels += border;
   if (height)
      unpackNew->SkipRows += border;
   if (depth)
      unpackNew->SkipImages += border;

   assert(*width >= 3);
   *width = *width - 2 * border;
   if (height && *height >= 3)
      *height = *height - 2 * border;
   if (depth && *depth >= 3)
      *depth = *depth - 2 * border;
}


/**
 * Try to do texture compression via rendering.  If the Gallium driver
 * can render into a compressed surface this will allow us to do texture
 * compression.
 * \return GL_TRUE for success, GL_FALSE for failure
 */
static GLboolean
compress_with_blit(GLcontext * ctx,
                   GLenum target, GLint level,
                   GLint xoffset, GLint yoffset, GLint zoffset,
                   GLint width, GLint height, GLint depth,
                   GLenum format, GLenum type, const void *pixels,
                   const struct gl_pixelstore_attrib *unpack,
                   struct gl_texture_image *texImage)
{
   const GLuint dstImageOffsets[1] = {0};
   struct st_texture_image *stImage = st_texture_image(texImage);
   struct pipe_screen *screen = ctx->st->pipe->screen;
   gl_format mesa_format;
   struct pipe_texture templ;
   struct pipe_texture *src_tex;
   struct pipe_surface *dst_surface;
   struct pipe_transfer *tex_xfer;
   void *map;

   if (!stImage->pt) {
      /* XXX: Can this happen? Should we assert? */
      return GL_FALSE;
   }

   /* get destination surface (in the compressed texture) */
   dst_surface = screen->get_tex_surface(screen, stImage->pt,
                                         stImage->face, stImage->level, 0,
                                         PIPE_BUFFER_USAGE_GPU_WRITE);
   if (!dst_surface) {
      /* can't render into this format (or other problem) */
      return GL_FALSE;
   }

   /* Choose format for the temporary RGBA texture image.
    */
   mesa_format = st_ChooseTextureFormat(ctx, GL_RGBA, format, type);
   assert(mesa_format);
   if (!mesa_format)
      return GL_FALSE;

   /* Create the temporary source texture
    */
   memset(&templ, 0, sizeof(templ));
   templ.target = PIPE_TEXTURE_2D;
   templ.format = st_mesa_format_to_pipe_format(mesa_format);
   pf_get_block(templ.format, &templ.block);
   templ.width0 = width;
   templ.height0 = height;
   templ.depth0 = 1;
   templ.last_level = 0;
   templ.tex_usage = PIPE_TEXTURE_USAGE_SAMPLER;
   src_tex = screen->texture_create(screen, &templ);

   if (!src_tex)
      return GL_FALSE;

   /* Put user's tex data into the temporary texture
    */
   tex_xfer = st_cond_flush_get_tex_transfer(st_context(ctx), src_tex,
					     0, 0, 0, /* face, level are zero */
					     PIPE_TRANSFER_WRITE,
					     0, 0, width, height); /* x, y, w, h */
   map = screen->transfer_map(screen, tex_xfer);

   _mesa_texstore(ctx, 2, GL_RGBA, mesa_format,
                  map,              /* dest ptr */
                  0, 0, 0,          /* dest x/y/z offset */
                  tex_xfer->stride, /* dest row stride (bytes) */
                  dstImageOffsets,  /* image offsets (for 3D only) */
                  width, height, 1, /* size */
                  format, type,     /* source format/type */
                  pixels,           /* source data */
                  unpack);          /* source data packing */

   screen->transfer_unmap(screen, tex_xfer);
   screen->tex_transfer_destroy(tex_xfer);

   /* copy / compress image */
   util_blit_pixels_tex(ctx->st->blit,
                        src_tex,          /* pipe_texture (src) */
                        0, 0,             /* src x0, y0 */
                        width, height,    /* src x1, y1 */
                        dst_surface,      /* pipe_surface (dst) */
                        xoffset, yoffset, /* dst x0, y0 */
                        xoffset + width,  /* dst x1 */
                        yoffset + height, /* dst y1 */
                        0.0,              /* z */
                        PIPE_TEX_MIPFILTER_NEAREST);

   pipe_surface_reference(&dst_surface, NULL);
   pipe_texture_reference(&src_tex, NULL);

   return GL_TRUE;
}


/**
 * Do glTexImage1/2/3D().
 */
static void
st_TexImage(GLcontext * ctx,
            GLint dims,
            GLenum target, GLint level,
            GLint internalFormat,
            GLint width, GLint height, GLint depth,
            GLint border,
            GLenum format, GLenum type, const void *pixels,
            const struct gl_pixelstore_attrib *unpack,
            struct gl_texture_object *texObj,
            struct gl_texture_image *texImage,
            GLsizei imageSize, GLboolean compressed_src)
{
   struct pipe_screen *screen = ctx->st->pipe->screen;
   struct st_texture_object *stObj = st_texture_object(texObj);
   struct st_texture_image *stImage = st_texture_image(texImage);
   GLint postConvWidth, postConvHeight;
   GLint texelBytes, sizeInBytes;
   GLuint dstRowStride = 0;
   struct gl_pixelstore_attrib unpackNB;
   enum pipe_transfer_usage transfer_usage = 0;

   DBG("%s target %s level %d %dx%dx%d border %d\n", __FUNCTION__,
       _mesa_lookup_enum_by_nr(target), level, width, height, depth, border);

   /* switch to "normal" */
   if (stObj->surface_based) {
      _mesa_clear_texture_object(ctx, texObj);
      stObj->surface_based = GL_FALSE;
   }

   /* gallium does not support texture borders, strip it off */
   if (border) {
      strip_texture_border(border, &width, &height, &depth, unpack, &unpackNB);
      unpack = &unpackNB;
      texImage->Width = width;
      texImage->Height = height;
      texImage->Depth = depth;
      texImage->Border = 0;
      border = 0;
   }

   postConvWidth = width;
   postConvHeight = height;

   stImage->face = _mesa_tex_target_to_face(target);
   stImage->level = level;

#if FEATURE_convolve
   if (ctx->_ImageTransferState & IMAGE_CONVOLUTION_BIT) {
      _mesa_adjust_image_for_convolution(ctx, dims, &postConvWidth,
                                         &postConvHeight);
   }
#endif

   _mesa_set_fetch_functions(texImage, dims);

   if (_mesa_is_format_compressed(texImage->TexFormat)) {
      /* must be a compressed format */
      texelBytes = 0;
   }
   else {
      texelBytes = _mesa_get_format_bytes(texImage->TexFormat);
      
      /* Minimum pitch of 32 bytes */
      if (postConvWidth * texelBytes < 32) {
	 postConvWidth = 32 / texelBytes;
	 texImage->RowStride = postConvWidth;
      }
      
      /* we'll set RowStride elsewhere when the texture is a "mapped" state */
      /*assert(texImage->RowStride == postConvWidth);*/
   }

   /* Release the reference to a potentially orphaned buffer.   
    * Release any old malloced memory.
    */
   if (stImage->pt) {
      pipe_texture_reference(&stImage->pt, NULL);
      assert(!texImage->Data);
   }
   else if (texImage->Data) {
      _mesa_align_free(texImage->Data);
   }

   if (width == 0 || height == 0 || depth == 0) {
      /* stop after freeing old image */
      return;
   }

   /* If this is the only mipmap level in the texture, could call
    * bmBufferData with NULL data to free the old block and avoid
    * waiting on any outstanding fences.
    */
   if (stObj->pt) {
      if (stObj->teximage_realloc ||
          level > (GLint) stObj->pt->last_level ||
          (stObj->pt->last_level == level &&
           stObj->pt->target != PIPE_TEXTURE_CUBE &&
           !st_texture_match_image(stObj->pt, &stImage->base,
                                   stImage->face, stImage->level))) {
         DBG("release it\n");
         pipe_texture_reference(&stObj->pt, NULL);
         assert(!stObj->pt);
         stObj->teximage_realloc = FALSE;
      }
   }

   if (!stObj->pt) {
      guess_and_alloc_texture(ctx->st, stObj, stImage);
      if (!stObj->pt) {
         /* Probably out of memory.
          * Try flushing any pending rendering, then retry.
          */
         st_finish(ctx->st);
         guess_and_alloc_texture(ctx->st, stObj, stImage);
         if (!stObj->pt) {
            _mesa_error(ctx, GL_OUT_OF_MEMORY, "glTexImage");
            return;
         }
      }
   }

   assert(!stImage->pt);

   if (stObj->pt &&
       st_texture_match_image(stObj->pt, &stImage->base,
                                 stImage->face, stImage->level)) {

      pipe_texture_reference(&stImage->pt, stObj->pt);
      assert(stImage->pt);
   }

   if (!stImage->pt)
      DBG("XXX: Image did not fit into texture - storing in local memory!\n");

   /* st_CopyTexImage calls this function with pixels == NULL, with
    * the expectation that the texture will be set up but nothing
    * more will be done.  This is where those calls return:
    */
   if (compressed_src) {
      pixels = _mesa_validate_pbo_compressed_teximage(ctx, imageSize, pixels,
						      unpack,
						      "glCompressedTexImage");
   }
   else {
      pixels = _mesa_validate_pbo_teximage(ctx, dims, width, height, 1,
					   format, type,
					   pixels, unpack, "glTexImage");
   }

   /* Note: we can't check for pixels==NULL until after we've allocated
    * memory for the texture.
    */

   /* See if we can do texture compression with a blit/render.
    */
   if (!compressed_src &&
       !ctx->Mesa_DXTn &&
       _mesa_is_format_compressed(texImage->TexFormat) &&
       screen->is_format_supported(screen,
                                   stImage->pt->format,
                                   stImage->pt->target,
                                   PIPE_TEXTURE_USAGE_RENDER_TARGET, 0)) {
      if (!pixels)
         goto done;

      if (compress_with_blit(ctx, target, level, 0, 0, 0, width, height, depth,
                             format, type, pixels, unpack, texImage)) {
         goto done;
      }
   }

   if (stImage->pt) {
      if (format == GL_DEPTH_COMPONENT &&
          pf_is_depth_and_stencil(stImage->pt->format))
         transfer_usage = PIPE_TRANSFER_READ_WRITE;
      else
         transfer_usage = PIPE_TRANSFER_WRITE;

      texImage->Data = st_texture_image_map(ctx->st, stImage, 0,
                                            transfer_usage, 0, 0,
                                            stImage->base.Width,
                                            stImage->base.Height);
      if(stImage->transfer)
         dstRowStride = stImage->transfer->stride;
   }
   else {
      /* Allocate regular memory and store the image there temporarily.   */
      if (_mesa_is_format_compressed(texImage->TexFormat)) {
         sizeInBytes = _mesa_format_image_size(texImage->TexFormat,
                                               texImage->Width,
                                               texImage->Height,
                                               texImage->Depth);
         dstRowStride = _mesa_format_row_stride(texImage->TexFormat, width);
         assert(dims != 3);
      }
      else {
         dstRowStride = postConvWidth * texelBytes;
         sizeInBytes = depth * dstRowStride * postConvHeight;
      }

      texImage->Data = _mesa_align_malloc(sizeInBytes, 16);
   }

   if (!texImage->Data) {
      _mesa_error(ctx, GL_OUT_OF_MEMORY, "glTexImage");
      return;
   }

   if (!pixels)
      goto done;

   DBG("Upload image %dx%dx%d row_len %x pitch %x\n",
       width, height, depth, width * texelBytes, dstRowStride);

   /* Copy data.  Would like to know when it's ok for us to eg. use
    * the blitter to copy.  Or, use the hardware to do the format
    * conversion and copy:
    */
   if (compressed_src) {
      memcpy(texImage->Data, pixels, imageSize);
   }
   else {
      const GLuint srcImageStride =
         _mesa_image_image_stride(unpack, width, height, format, type);
      GLint i;
      const GLubyte *src = (const GLubyte *) pixels;

      for (i = 0; i < depth; i++) {
	 if (!_mesa_texstore(ctx, dims, 
                             texImage->_BaseFormat, 
                             texImage->TexFormat, 
                             texImage->Data,
                             0, 0, 0, /* dstX/Y/Zoffset */
                             dstRowStride,
                             texImage->ImageOffsets,
                             width, height, 1,
                             format, type, src, unpack)) {
	    _mesa_error(ctx, GL_OUT_OF_MEMORY, "glTexImage");
	 }

	 if (stImage->pt && i + 1 < depth) {
            /* unmap this slice */
	    st_texture_image_unmap(ctx->st, stImage);
            /* map next slice of 3D texture */
	    texImage->Data = st_texture_image_map(ctx->st, stImage, i + 1,
                                                  transfer_usage, 0, 0,
                                                  stImage->base.Width,
                                                  stImage->base.Height);
	    src += srcImageStride;
	 }
      }
   }

done:
   _mesa_unmap_teximage_pbo(ctx, unpack);

   if (stImage->pt && texImage->Data) {
      st_texture_image_unmap(ctx->st, stImage);
      texImage->Data = NULL;
   }
}


static void
st_TexImage3D(GLcontext * ctx,
              GLenum target, GLint level,
              GLint internalFormat,
              GLint width, GLint height, GLint depth,
              GLint border,
              GLenum format, GLenum type, const void *pixels,
              const struct gl_pixelstore_attrib *unpack,
              struct gl_texture_object *texObj,
              struct gl_texture_image *texImage)
{
   st_TexImage(ctx, 3, target, level, internalFormat, width, height, depth,
               border, format, type, pixels, unpack, texObj, texImage,
               0, GL_FALSE);
}


static void
st_TexImage2D(GLcontext * ctx,
              GLenum target, GLint level,
              GLint internalFormat,
              GLint width, GLint height, GLint border,
              GLenum format, GLenum type, const void *pixels,
              const struct gl_pixelstore_attrib *unpack,
              struct gl_texture_object *texObj,
              struct gl_texture_image *texImage)
{
   st_TexImage(ctx, 2, target, level, internalFormat, width, height, 1, border,
               format, type, pixels, unpack, texObj, texImage, 0, GL_FALSE);
}


static void
st_TexImage1D(GLcontext * ctx,
              GLenum target, GLint level,
              GLint internalFormat,
              GLint width, GLint border,
              GLenum format, GLenum type, const void *pixels,
              const struct gl_pixelstore_attrib *unpack,
              struct gl_texture_object *texObj,
              struct gl_texture_image *texImage)
{
   st_TexImage(ctx, 1, target, level, internalFormat, width, 1, 1, border,
               format, type, pixels, unpack, texObj, texImage, 0, GL_FALSE);
}


static void
st_CompressedTexImage2D(GLcontext *ctx, GLenum target, GLint level,
                        GLint internalFormat,
                        GLint width, GLint height, GLint border,
                        GLsizei imageSize, const GLvoid *data,
                        struct gl_texture_object *texObj,
                        struct gl_texture_image *texImage)
{
   st_TexImage(ctx, 2, target, level, internalFormat, width, height, 1, border,
               0, 0, data, &ctx->Unpack, texObj, texImage, imageSize, GL_TRUE);
}



/**
 * glGetTexImage() helper: decompress a compressed texture by rendering
 * a textured quad.  Store the results in the user's buffer.
 */
static void
decompress_with_blit(GLcontext * ctx, GLenum target, GLint level,
                     GLenum format, GLenum type, GLvoid *pixels,
                     struct gl_texture_object *texObj,
                     struct gl_texture_image *texImage)
{
   struct pipe_screen *screen = ctx->st->pipe->screen;
   struct st_texture_image *stImage = st_texture_image(texImage);
   const GLuint width = texImage->Width;
   const GLuint height = texImage->Height;
   struct pipe_surface *dst_surface;
   struct pipe_texture *dst_texture;
   struct pipe_transfer *tex_xfer;

   /* create temp / dest surface */
   if (!util_create_rgba_surface(screen, width, height,
                                 &dst_texture, &dst_surface)) {
      _mesa_problem(ctx, "util_create_rgba_surface() failed "
                    "in decompress_with_blit()");
      return;
   }

   /* blit/render/decompress */
   util_blit_pixels_tex(ctx->st->blit,
                        stImage->pt,      /* pipe_texture (src) */
                        0, 0,             /* src x0, y0 */
                        width, height,    /* src x1, y1 */
                        dst_surface,      /* pipe_surface (dst) */
                        0, 0,             /* dst x0, y0 */
                        width, height,    /* dst x1, y1 */
                        0.0,              /* z */
                        PIPE_TEX_MIPFILTER_NEAREST);

   /* map the dst_surface so we can read from it */
   tex_xfer = st_cond_flush_get_tex_transfer(st_context(ctx),
					     dst_texture, 0, 0, 0,
					     PIPE_TRANSFER_READ,
					     0, 0, width, height);

   pixels = _mesa_map_pbo_dest(ctx, &ctx->Pack, pixels);

   /* copy/pack data into user buffer */
   if (st_equal_formats(stImage->pt->format, format, type)) {
      /* memcpy */
      const uint bytesPerRow = width * pf_get_size(stImage->pt->format);
      ubyte *map = screen->transfer_map(screen, tex_xfer);
      GLuint row;
      for (row = 0; row < height; row++) {
         GLvoid *dest = _mesa_image_address2d(&ctx->Pack, pixels, width,
                                              height, format, type, row, 0);
         memcpy(dest, map, bytesPerRow);
         map += tex_xfer->stride;
      }
      screen->transfer_unmap(screen, tex_xfer);
   }
   else {
      /* format translation via floats */
      GLuint row;
      for (row = 0; row < height; row++) {
         const GLbitfield transferOps = 0x0; /* bypassed for glGetTexImage() */
         GLfloat rgba[4 * MAX_WIDTH];
         GLvoid *dest = _mesa_image_address2d(&ctx->Pack, pixels, width,
                                              height, format, type, row, 0);

         if (ST_DEBUG & DEBUG_FALLBACK)
            debug_printf("%s: fallback format translation\n", __FUNCTION__);

         /* get float[4] rgba row from surface */
         pipe_get_tile_rgba(tex_xfer, 0, row, width, 1, rgba);

         _mesa_pack_rgba_span_float(ctx, width, (GLfloat (*)[4]) rgba, format,
                                    type, dest, &ctx->Pack, transferOps);
      }
   }

   _mesa_unmap_pbo_dest(ctx, &ctx->Pack);

   /* destroy the temp / dest surface */
   util_destroy_rgba_surface(dst_texture, dst_surface);
}



/**
 * Need to map texture image into memory before copying image data,
 * then unmap it.
 */
static void
st_get_tex_image(GLcontext * ctx, GLenum target, GLint level,
                 GLenum format, GLenum type, GLvoid * pixels,
                 struct gl_texture_object *texObj,
                 struct gl_texture_image *texImage, GLboolean compressed_dst)
{
   struct st_texture_image *stImage = st_texture_image(texImage);
   const GLuint dstImageStride =
      _mesa_image_image_stride(&ctx->Pack, texImage->Width, texImage->Height,
                               format, type);
   GLuint depth, i;
   GLubyte *dest;

   if (stImage->pt &&
       pf_is_compressed(stImage->pt->format) &&
       !compressed_dst) {
      /* Need to decompress the texture.
       * We'll do this by rendering a textured quad.
       * Note that we only expect RGBA formats (no Z/depth formats).
       */
      decompress_with_blit(ctx, target, level, format, type, pixels,
                           texObj, texImage);
      return;
   }

   /* Map */
   if (stImage->pt) {
      /* Image is stored in hardware format in a buffer managed by the
       * kernel.  Need to explicitly map and unmap it.
       */
      unsigned face = _mesa_tex_target_to_face(target);

      st_teximage_flush_before_map(ctx->st, stImage->pt, face, level,
				   PIPE_TRANSFER_READ);

      texImage->Data = st_texture_image_map(ctx->st, stImage, 0,
                                            PIPE_TRANSFER_READ, 0, 0,
                                            stImage->base.Width,
                                            stImage->base.Height);
      texImage->RowStride = stImage->transfer->stride / stImage->pt->block.size;
   }
   else {
      /* Otherwise, the image should actually be stored in
       * texImage->Data.  This is pretty confusing for
       * everybody, I'd much prefer to separate the two functions of
       * texImage->Data - storage for texture images in main memory
       * and access (ie mappings) of images.  In other words, we'd
       * create a new texImage->Map field and leave Data simply for
       * storage.
       */
      assert(texImage->Data);
   }

   depth = texImage->Depth;
   texImage->Depth = 1;

   dest = (GLubyte *) pixels;

   for (i = 0; i < depth; i++) {
      if (compressed_dst) {
	 _mesa_get_compressed_teximage(ctx, target, level, dest,
				       texObj, texImage);
      }
      else {
	 _mesa_get_teximage(ctx, target, level, format, type, dest,
			    texObj, texImage);
      }

      if (stImage->pt && i + 1 < depth) {
         /* unmap this slice */
	 st_texture_image_unmap(ctx->st, stImage);
         /* map next slice of 3D texture */
	 texImage->Data = st_texture_image_map(ctx->st, stImage, i + 1,
                                               PIPE_TRANSFER_READ, 0, 0,
                                               stImage->base.Width,
                                               stImage->base.Height);
	 dest += dstImageStride;
      }
   }

   texImage->Depth = depth;

   /* Unmap */
   if (stImage->pt) {
      st_texture_image_unmap(ctx->st, stImage);
      texImage->Data = NULL;
   }
}


static void
st_GetTexImage(GLcontext * ctx, GLenum target, GLint level,
               GLenum format, GLenum type, GLvoid * pixels,
               struct gl_texture_object *texObj,
               struct gl_texture_image *texImage)
{
   st_get_tex_image(ctx, target, level, format, type, pixels, texObj, texImage,
                    GL_FALSE);
}


static void
st_GetCompressedTexImage(GLcontext *ctx, GLenum target, GLint level,
                         GLvoid *pixels,
                         struct gl_texture_object *texObj,
                         struct gl_texture_image *texImage)
{
   st_get_tex_image(ctx, target, level, 0, 0, pixels, texObj, texImage,
                    GL_TRUE);
}



static void
st_TexSubimage(GLcontext *ctx, GLint dims, GLenum target, GLint level,
               GLint xoffset, GLint yoffset, GLint zoffset,
               GLint width, GLint height, GLint depth,
               GLenum format, GLenum type, const void *pixels,
               const struct gl_pixelstore_attrib *packing,
               struct gl_texture_object *texObj,
               struct gl_texture_image *texImage)
{
   struct pipe_screen *screen = ctx->st->pipe->screen;
   struct st_texture_image *stImage = st_texture_image(texImage);
   GLuint dstRowStride;
   const GLuint srcImageStride =
      _mesa_image_image_stride(packing, width, height, format, type);
   GLint i;
   const GLubyte *src;
   /* init to silence warning only: */
   enum pipe_transfer_usage transfer_usage = PIPE_TRANSFER_WRITE;

   DBG("%s target %s level %d offset %d,%d %dx%d\n", __FUNCTION__,
       _mesa_lookup_enum_by_nr(target),
       level, xoffset, yoffset, width, height);

   pixels =
      _mesa_validate_pbo_teximage(ctx, dims, width, height, depth, format,
                                  type, pixels, packing, "glTexSubImage2D");
   if (!pixels)
      return;

   /* See if we can do texture compression with a blit/render.
    */
   if (!ctx->Mesa_DXTn &&
       _mesa_is_format_compressed(texImage->TexFormat) &&
       screen->is_format_supported(screen,
                                   stImage->pt->format,
                                   stImage->pt->target,
                                   PIPE_TEXTURE_USAGE_RENDER_TARGET, 0)) {
      if (compress_with_blit(ctx, target, level,
                             xoffset, yoffset, zoffset,
                             width, height, depth,
                             format, type, pixels, packing, texImage)) {
         goto done;
      }
   }

   /* Map buffer if necessary.  Need to lock to prevent other contexts
    * from uploading the buffer under us.
    */
   if (stImage->pt) {
      unsigned face = _mesa_tex_target_to_face(target);

      if (format == GL_DEPTH_COMPONENT &&
          pf_is_depth_and_stencil(stImage->pt->format))
         transfer_usage = PIPE_TRANSFER_READ_WRITE;
      else
         transfer_usage = PIPE_TRANSFER_WRITE;

      st_teximage_flush_before_map(ctx->st, stImage->pt, face, level,
				   transfer_usage);
      texImage->Data = st_texture_image_map(ctx->st, stImage, zoffset, 
                                            transfer_usage,
                                            xoffset, yoffset,
                                            width, height);
   }

   if (!texImage->Data) {
      _mesa_error(ctx, GL_OUT_OF_MEMORY, "glTexSubImage");
      goto done;
   }

   src = (const GLubyte *) pixels;
   dstRowStride = stImage->transfer->stride;

   for (i = 0; i < depth; i++) {
      if (!_mesa_texstore(ctx, dims, texImage->_BaseFormat,
                          texImage->TexFormat,
                          texImage->Data,
                          0, 0, 0,
                          dstRowStride,
                          texImage->ImageOffsets,
                          width, height, 1,
                          format, type, src, packing)) {
	 _mesa_error(ctx, GL_OUT_OF_MEMORY, "glTexSubImage");
      }

      if (stImage->pt && i + 1 < depth) {
         /* unmap this slice */
	 st_texture_image_unmap(ctx->st, stImage);
         /* map next slice of 3D texture */
	 texImage->Data = st_texture_image_map(ctx->st, stImage,
                                               zoffset + i + 1,
                                               transfer_usage,
                                               xoffset, yoffset,
                                               width, height);
	 src += srcImageStride;
      }
   }

done:
   _mesa_unmap_teximage_pbo(ctx, packing);

   if (stImage->pt) {
      st_texture_image_unmap(ctx->st, stImage);
      texImage->Data = NULL;
   }
}



static void
st_TexSubImage3D(GLcontext *ctx, GLenum target, GLint level,
                 GLint xoffset, GLint yoffset, GLint zoffset,
                 GLsizei width, GLsizei height, GLsizei depth,
                 GLenum format, GLenum type, const GLvoid *pixels,
                 const struct gl_pixelstore_attrib *packing,
                 struct gl_texture_object *texObj,
                 struct gl_texture_image *texImage)
{
   st_TexSubimage(ctx, 3, target, level, xoffset, yoffset, zoffset,
                  width, height, depth, format, type,
                  pixels, packing, texObj, texImage);
}


static void
st_TexSubImage2D(GLcontext *ctx, GLenum target, GLint level,
                 GLint xoffset, GLint yoffset,
                 GLsizei width, GLsizei height,
                 GLenum format, GLenum type, const GLvoid * pixels,
                 const struct gl_pixelstore_attrib *packing,
                 struct gl_texture_object *texObj,
                 struct gl_texture_image *texImage)
{
   st_TexSubimage(ctx, 2, target, level, xoffset, yoffset, 0,
                  width, height, 1, format, type,
                  pixels, packing, texObj, texImage);
}


static void
st_TexSubImage1D(GLcontext *ctx, GLenum target, GLint level,
                 GLint xoffset, GLsizei width, GLenum format, GLenum type,
                 const GLvoid * pixels,
                 const struct gl_pixelstore_attrib *packing,
                 struct gl_texture_object *texObj,
                 struct gl_texture_image *texImage)
{
   st_TexSubimage(ctx, 1, target, level, xoffset, 0, 0, width, 1, 1,
                  format, type, pixels, packing, texObj, texImage);
}


static void
st_CompressedTexSubImage1D(GLcontext *ctx, GLenum target, GLint level,
                           GLint xoffset, GLsizei width,
                           GLenum format,
                           GLsizei imageSize, const GLvoid *data,
                           struct gl_texture_object *texObj,
                           struct gl_texture_image *texImage)
{
   assert(0);
}


static void
st_CompressedTexSubImage2D(GLcontext *ctx, GLenum target, GLint level,
                           GLint xoffset, GLint yoffset,
                           GLsizei width, GLint height,
                           GLenum format,
                           GLsizei imageSize, const GLvoid *data,
                           struct gl_texture_object *texObj,
                           struct gl_texture_image *texImage)
{
   struct st_texture_image *stImage = st_texture_image(texImage);
   struct pipe_format_block block;
   int srcBlockStride;
   int dstBlockStride;
   int y;

   if (stImage->pt) {
      unsigned face = _mesa_tex_target_to_face(target);

      st_teximage_flush_before_map(ctx->st, stImage->pt, face, level,
				   PIPE_TRANSFER_WRITE);
      texImage->Data = st_texture_image_map(ctx->st, stImage, 0, 
                                            PIPE_TRANSFER_WRITE,
                                            xoffset, yoffset,
                                            width, height);
      
      block = stImage->pt->block;
      srcBlockStride = pf_get_stride(&block, width);
      dstBlockStride = stImage->transfer->stride;
   } else {
      assert(stImage->pt);
      /* TODO find good values for block and strides */
      /* TODO also adjust texImage->data for yoffset/xoffset */
      return;
   }

   if (!texImage->Data) {
      _mesa_error(ctx, GL_OUT_OF_MEMORY, "glCompressedTexSubImage");
      return;
   }

   assert(xoffset % block.width == 0);
   assert(yoffset % block.height == 0);
   assert(width % block.width == 0);
   assert(height % block.height == 0);

   for (y = 0; y < height; y += block.height) {
      /* don't need to adjust for xoffset and yoffset as st_texture_image_map does that */
      const char *src = (const char*)data + srcBlockStride * pf_get_nblocksy(&block, y);
      char *dst = (char*)texImage->Data + dstBlockStride * pf_get_nblocksy(&block, y);
      memcpy(dst, src, pf_get_stride(&block, width));
   }

   if (stImage->pt) {
      st_texture_image_unmap(ctx->st, stImage);
      texImage->Data = NULL;
   }
}


static void
st_CompressedTexSubImage3D(GLcontext *ctx, GLenum target, GLint level,
                           GLint xoffset, GLint yoffset, GLint zoffset,
                           GLsizei width, GLint height, GLint depth,
                           GLenum format,
                           GLsizei imageSize, const GLvoid *data,
                           struct gl_texture_object *texObj,
                           struct gl_texture_image *texImage)
{
   assert(0);
}



/**
 * Do a CopyTexSubImage operation using a read transfer from the source,
 * a write transfer to the destination and get_tile()/put_tile() to access
 * the pixels/texels.
 *
 * Note: srcY=0=TOP of renderbuffer
 */
static void
fallback_copy_texsubimage(GLcontext *ctx, GLenum target, GLint level,
                          struct st_renderbuffer *strb,
                          struct st_texture_image *stImage,
                          GLenum baseFormat,
                          GLint destX, GLint destY, GLint destZ,
                          GLint srcX, GLint srcY,
                          GLsizei width, GLsizei height)
{
   struct pipe_context *pipe = ctx->st->pipe;
   struct pipe_screen *screen = pipe->screen;
   struct pipe_transfer *src_trans;
   GLvoid *texDest;
   enum pipe_transfer_usage transfer_usage;
   
   if (ST_DEBUG & DEBUG_FALLBACK)
      debug_printf("%s: fallback processing\n", __FUNCTION__);

   assert(width <= MAX_WIDTH);

   if (st_fb_orientation(ctx->ReadBuffer) == Y_0_TOP) {
      srcY = strb->Base.Height - srcY - height;
   }

   src_trans = st_cond_flush_get_tex_transfer( st_context(ctx),
					       strb->texture,
					       0, 0, 0,
					       PIPE_TRANSFER_READ,
					       srcX, srcY,
					       width, height);

   if ((baseFormat == GL_DEPTH_COMPONENT ||
        baseFormat == GL_DEPTH_STENCIL) &&
       pf_is_depth_and_stencil(stImage->pt->format))
      transfer_usage = PIPE_TRANSFER_READ_WRITE;
   else
      transfer_usage = PIPE_TRANSFER_WRITE;

   st_teximage_flush_before_map(ctx->st, stImage->pt, 0, 0,
				transfer_usage);

   texDest = st_texture_image_map(ctx->st, stImage, 0, transfer_usage,
                                  destX, destY, width, height);

   if (baseFormat == GL_DEPTH_COMPONENT ||
       baseFormat == GL_DEPTH_STENCIL) {
      const GLboolean scaleOrBias = (ctx->Pixel.DepthScale != 1.0F ||
                                     ctx->Pixel.DepthBias != 0.0F);
      GLint row, yStep;

      /* determine bottom-to-top vs. top-to-bottom order for src buffer */
      if (st_fb_orientation(ctx->ReadBuffer) == Y_0_TOP) {
         srcY = height - 1;
         yStep = -1;
      }
      else {
         srcY = 0;
         yStep = 1;
      }

      /* To avoid a large temp memory allocation, do copy row by row */
      for (row = 0; row < height; row++, srcY += yStep) {
         uint data[MAX_WIDTH];
         pipe_get_tile_z(src_trans, 0, srcY, width, 1, data);
         if (scaleOrBias) {
            _mesa_scale_and_bias_depth_uint(ctx, width, data);
         }
         pipe_put_tile_z(stImage->transfer, 0, row, width, 1, data);
      }
   }
   else {
      /* RGBA format */
      GLfloat *tempSrc =
         (GLfloat *) _mesa_malloc(width * height * 4 * sizeof(GLfloat));

      if (tempSrc && texDest) {
         const GLint dims = 2;
         const GLint dstRowStride = stImage->transfer->stride;
         struct gl_texture_image *texImage = &stImage->base;
         struct gl_pixelstore_attrib unpack = ctx->DefaultPacking;

         if (st_fb_orientation(ctx->ReadBuffer) == Y_0_TOP) {
            unpack.Invert = GL_TRUE;
         }

         /* get float/RGBA image from framebuffer */
         /* XXX this usually involves a lot of int/float conversion.
          * try to avoid that someday.
          */
         pipe_get_tile_rgba(src_trans, 0, 0, width, height, tempSrc);

         /* Store into texture memory.
          * Note that this does some special things such as pixel transfer
          * ops and format conversion.  In particular, if the dest tex format
          * is actually RGBA but the user created the texture as GL_RGB we
          * need to fill-in/override the alpha channel with 1.0.
          */
         _mesa_texstore(ctx, dims,
                        texImage->_BaseFormat, 
                        texImage->TexFormat, 
                        texDest,
                        0, 0, 0,
                        dstRowStride,
                        texImage->ImageOffsets,
                        width, height, 1,
                        GL_RGBA, GL_FLOAT, tempSrc, /* src */
                        &unpack);
      }
      else {
         _mesa_error(ctx, GL_OUT_OF_MEMORY, "glTexSubImage");
      }

      if (tempSrc)
         _mesa_free(tempSrc);
   }

   st_texture_image_unmap(ctx->st, stImage);
   screen->tex_transfer_destroy(src_trans);
}


static unsigned
compatible_src_dst_formats(const struct gl_renderbuffer *src,
                           const struct gl_texture_image *dst)
{
   const GLenum srcFormat = _mesa_get_format_base_format(src->Format);
   const GLenum dstLogicalFormat = _mesa_get_format_base_format(dst->TexFormat);

   if (srcFormat == dstLogicalFormat) {
      /* This is the same as matching_base_formats, which should
       * always pass, as it did previously.
       */
      return TGSI_WRITEMASK_XYZW;
   }
   else if (srcFormat == GL_RGBA &&
            dstLogicalFormat == GL_RGB) {
      /* Add a single special case to cope with RGBA->RGB transfers,
       * setting A to 1.0 to cope with situations where the RGB
       * destination is actually stored as RGBA.
       */
      return TGSI_WRITEMASK_XYZ; /* A ==> 1.0 */
   }
   else {
      if (ST_DEBUG & DEBUG_FALLBACK)
         debug_printf("%s failed for src %s, dst %s\n",
                      __FUNCTION__, 
                      _mesa_lookup_enum_by_nr(srcFormat),
                      _mesa_lookup_enum_by_nr(dstLogicalFormat));

      /* Otherwise fail.
       */
      return 0;
   }
}



/**
 * Do a CopyTex[Sub]Image1/2/3D() using a hardware (blit) path if possible.
 * Note that the region to copy has already been clipped so we know we
 * won't read from outside the source renderbuffer's bounds.
 *
 * Note: srcY=0=Bottom of renderbuffer (GL convention)
 */
static void
st_copy_texsubimage(GLcontext *ctx,
                    GLenum target, GLint level,
                    GLint destX, GLint destY, GLint destZ,
                    GLint srcX, GLint srcY,
                    GLsizei width, GLsizei height)
{
   struct gl_texture_unit *texUnit =
      &ctx->Texture.Unit[ctx->Texture.CurrentUnit];
   struct gl_texture_object *texObj =
      _mesa_select_tex_object(ctx, texUnit, target);
   struct gl_texture_image *texImage =
      _mesa_select_tex_image(ctx, texObj, target, level);
   struct st_texture_image *stImage = st_texture_image(texImage);
   const GLenum texBaseFormat = texImage->_BaseFormat;
   struct gl_framebuffer *fb = ctx->ReadBuffer;
   struct st_renderbuffer *strb;
   struct pipe_context *pipe = ctx->st->pipe;
   struct pipe_screen *screen = pipe->screen;
   enum pipe_format dest_format, src_format;
   GLboolean use_fallback = GL_TRUE;
   GLboolean matching_base_formats;
   GLuint format_writemask;
   struct pipe_surface *dest_surface = NULL;
   GLboolean do_flip = (st_fb_orientation(ctx->ReadBuffer) == Y_0_TOP);

   /* any rendering in progress must flushed before we grab the fb image */
   st_flush(ctx->st, PIPE_FLUSH_RENDER_CACHE, NULL);

   /* make sure finalize_textures has been called? 
    */
   if (0) st_validate_state(ctx->st);

   /* determine if copying depth or color data */
   if (texBaseFormat == GL_DEPTH_COMPONENT ||
       texBaseFormat == GL_DEPTH_STENCIL) {
      strb = st_renderbuffer(fb->_DepthBuffer);
   }
   else {
      /* texBaseFormat == GL_RGB, GL_RGBA, GL_ALPHA, etc */
      strb = st_renderbuffer(fb->_ColorReadBuffer);
   }

   if (!strb || !strb->surface || !stImage->pt) {
      debug_printf("%s: null strb or stImage\n", __FUNCTION__);
      return;
   }

   if (srcX < 0) {
      width -= -srcX;
      destX += -srcX;
      srcX = 0;
   }

   if (srcY < 0) {
      height -= -srcY;
      destY += -srcY;
      srcY = 0;
   }

   if (destX < 0) {
      width -= -destX;
      srcX += -destX;
      destX = 0;
   }

   if (destY < 0) {
      height -= -destY;
      srcY += -destY;
      destY = 0;
   }

   if (width < 0 || height < 0)
      return;


   assert(strb);
   assert(strb->surface);
   assert(stImage->pt);

   src_format = strb->surface->format;
   dest_format = stImage->pt->format;

   /*
    * Determine if the src framebuffer and dest texture have the same
    * base format.  We need this to detect a case such as the framebuffer
    * being GL_RGBA but the texture being GL_RGB.  If the actual hardware
    * texture format stores RGBA we need to set A=1 (overriding the
    * framebuffer's alpha values).  We can't do that with the blit or
    * textured-quad paths.
    */
   matching_base_formats =
      (_mesa_get_format_base_format(strb->Base.Format) ==
       _mesa_get_format_base_format(texImage->TexFormat));
   format_writemask = compatible_src_dst_formats(&strb->Base, texImage);

   if (ctx->_ImageTransferState == 0x0) {

      if (pipe->surface_copy &&
          matching_base_formats &&
          src_format == dest_format &&
          !do_flip) 
      {
         /* use surface_copy() / blit */

         dest_surface = screen->get_tex_surface(screen, stImage->pt,
                                                stImage->face, stImage->level,
                                                destZ,
                                                PIPE_BUFFER_USAGE_GPU_WRITE);

         /* for surface_copy(), y=0=top, always */
         pipe->surface_copy(pipe,
                            /* dest */
                            dest_surface,
                            destX, destY,
                            /* src */
                            strb->surface,
                            srcX, srcY,
                            /* size */
                            width, height);
         use_fallback = GL_FALSE;
      }
      else if (format_writemask &&
               texBaseFormat != GL_DEPTH_COMPONENT &&
               texBaseFormat != GL_DEPTH_STENCIL &&
               screen->is_format_supported(screen, src_format,
                                           PIPE_TEXTURE_2D, 
                                           PIPE_TEXTURE_USAGE_SAMPLER,
                                           0) &&
               screen->is_format_supported(screen, dest_format,
                                           PIPE_TEXTURE_2D, 
                                           PIPE_TEXTURE_USAGE_RENDER_TARGET,
                                           0)) {
         /* draw textured quad to do the copy */
         GLint srcY0, srcY1;

         dest_surface = screen->get_tex_surface(screen, stImage->pt,
                                                stImage->face, stImage->level,
                                                destZ,
                                                PIPE_BUFFER_USAGE_GPU_WRITE);

         if (do_flip) {
            srcY1 = strb->Base.Height - srcY - height;
            srcY0 = srcY1 + height;
         }
         else {
            srcY0 = srcY;
            srcY1 = srcY0 + height;
         }
         util_blit_pixels_writemask(ctx->st->blit,
                                    strb->surface,
                                    srcX, srcY0,
                                    srcX + width, srcY1,
                                    dest_surface,
                                    destX, destY,
                                    destX + width, destY + height,
                                    0.0, PIPE_TEX_MIPFILTER_NEAREST,
                                    format_writemask);
         use_fallback = GL_FALSE;
      }

      if (dest_surface)
         pipe_surface_reference(&dest_surface, NULL);
   }

   if (use_fallback) {
      /* software fallback */
      fallback_copy_texsubimage(ctx, target, level,
                                strb, stImage, texBaseFormat,
                                destX, destY, destZ,
                                srcX, srcY, width, height);
   }
}



static void
st_CopyTexImage1D(GLcontext * ctx, GLenum target, GLint level,
                  GLenum internalFormat,
                  GLint x, GLint y, GLsizei width, GLint border)
{
   struct gl_texture_unit *texUnit =
      &ctx->Texture.Unit[ctx->Texture.CurrentUnit];
   struct gl_texture_object *texObj =
      _mesa_select_tex_object(ctx, texUnit, target);
   struct gl_texture_image *texImage =
      _mesa_select_tex_image(ctx, texObj, target, level);

   /* Setup or redefine the texture object, texture and texture
    * image.  Don't populate yet.  
    */
   ctx->Driver.TexImage1D(ctx, target, level, internalFormat,
                          width, border,
                          GL_RGBA, CHAN_TYPE, NULL,
                          &ctx->DefaultPacking, texObj, texImage);

   st_copy_texsubimage(ctx, target, level,
                       0, 0, 0,  /* destX,Y,Z */
                       x, y, width, 1);  /* src X, Y, size */
}


static void
st_CopyTexImage2D(GLcontext * ctx, GLenum target, GLint level,
                  GLenum internalFormat,
                  GLint x, GLint y, GLsizei width, GLsizei height,
                  GLint border)
{
   struct gl_texture_unit *texUnit =
      &ctx->Texture.Unit[ctx->Texture.CurrentUnit];
   struct gl_texture_object *texObj =
      _mesa_select_tex_object(ctx, texUnit, target);
   struct gl_texture_image *texImage =
      _mesa_select_tex_image(ctx, texObj, target, level);

   /* Setup or redefine the texture object, texture and texture
    * image.  Don't populate yet.  
    */
   ctx->Driver.TexImage2D(ctx, target, level, internalFormat,
                          width, height, border,
                          GL_RGBA, CHAN_TYPE, NULL,
                          &ctx->DefaultPacking, texObj, texImage);

   st_copy_texsubimage(ctx, target, level,
                       0, 0, 0,  /* destX,Y,Z */
                       x, y, width, height);  /* src X, Y, size */
}


static void
st_CopyTexSubImage1D(GLcontext * ctx, GLenum target, GLint level,
                     GLint xoffset, GLint x, GLint y, GLsizei width)
{
   const GLint yoffset = 0, zoffset = 0;
   const GLsizei height = 1;
   st_copy_texsubimage(ctx, target, level,
                       xoffset, yoffset, zoffset,  /* destX,Y,Z */
                       x, y, width, height);  /* src X, Y, size */
}


static void
st_CopyTexSubImage2D(GLcontext * ctx, GLenum target, GLint level,
                     GLint xoffset, GLint yoffset,
                     GLint x, GLint y, GLsizei width, GLsizei height)
{
   const GLint zoffset = 0;
   st_copy_texsubimage(ctx, target, level,
                       xoffset, yoffset, zoffset,  /* destX,Y,Z */
                       x, y, width, height);  /* src X, Y, size */
}


static void
st_CopyTexSubImage3D(GLcontext * ctx, GLenum target, GLint level,
                     GLint xoffset, GLint yoffset, GLint zoffset,
                     GLint x, GLint y, GLsizei width, GLsizei height)
{
   st_copy_texsubimage(ctx, target, level,
                       xoffset, yoffset, zoffset,  /* destX,Y,Z */
                       x, y, width, height);  /* src X, Y, size */
}


static void
copy_image_data_to_texture(struct st_context *st,
			   struct st_texture_object *stObj,
                           GLuint dstLevel,
			   struct st_texture_image *stImage)
{
   if (stImage->pt) {
      /* Copy potentially with the blitter:
       */
      st_texture_image_copy(st->pipe,
                            stObj->pt, dstLevel,  /* dest texture, level */
                            stImage->pt, /* src texture */
                            stImage->face
                            );

      pipe_texture_reference(&stImage->pt, NULL);
   }
   else if (stImage->base.Data) {
      /* More straightforward upload.  
       */

      st_teximage_flush_before_map(st, stObj->pt, stImage->face, dstLevel,
				   PIPE_TRANSFER_WRITE);


      st_texture_image_data(st,
                            stObj->pt,
                            stImage->face,
                            dstLevel,
                            stImage->base.Data,
                            stImage->base.RowStride * 
                            stObj->pt->block.size,
                            stImage->base.RowStride *
                            stImage->base.Height *
                            stObj->pt->block.size);
      _mesa_align_free(stImage->base.Data);
      stImage->base.Data = NULL;
   }

   pipe_texture_reference(&stImage->pt, stObj->pt);
}


/**
 * Called during state validation.  When this function is finished,
 * the texture object should be ready for rendering.
 * \return GL_TRUE for success, GL_FALSE for failure (out of mem)
 */
GLboolean
st_finalize_texture(GLcontext *ctx,
		    struct pipe_context *pipe,
		    struct gl_texture_object *tObj,
		    GLboolean *needFlush)
{
   struct st_texture_object *stObj = st_texture_object(tObj);
   const GLuint nr_faces = (stObj->base.Target == GL_TEXTURE_CUBE_MAP) ? 6 : 1;
   GLuint blockSize, face;
   struct st_texture_image *firstImage;

   *needFlush = GL_FALSE;

   if (stObj->base._Complete) {
      /* The texture is complete and we know exactly how many mipmap levels
       * are present/needed.  This is conditional because we may be called
       * from the st_generate_mipmap() function when the texture object is
       * incomplete.  In that case, we'll have set stObj->lastLevel before
       * we get here.
       */
      if (stObj->base.MinFilter == GL_LINEAR ||
          stObj->base.MinFilter == GL_NEAREST)
         stObj->lastLevel = stObj->base.BaseLevel;
      else
         stObj->lastLevel = stObj->base._MaxLevel - stObj->base.BaseLevel;
   }

   firstImage = st_texture_image(stObj->base.Image[0][stObj->base.BaseLevel]);

   /* If both firstImage and stObj point to a texture which can contain
    * all active images, favour firstImage.  Note that because of the
    * completeness requirement, we know that the image dimensions
    * will match.
    */
   if (firstImage->pt &&
       firstImage->pt != stObj->pt &&
       firstImage->pt->last_level >= stObj->lastLevel) {
      pipe_texture_reference(&stObj->pt, firstImage->pt);
   }

   /* bytes per pixel block (blocks are usually 1x1) */
   blockSize = _mesa_get_format_bytes(firstImage->base.TexFormat);

   /* If we already have a gallium texture, check that it matches the texture
    * object's format, target, size, num_levels, etc.
    */
   if (stObj->pt) {
      const enum pipe_format fmt =
         st_mesa_format_to_pipe_format(firstImage->base.TexFormat);
      if (stObj->pt->target != gl_target_to_pipe(stObj->base.Target) ||
          stObj->pt->format != fmt ||
          stObj->pt->last_level < stObj->lastLevel ||
<<<<<<< HEAD
          stObj->pt->width[0] != firstImage->base.Width2 ||
          stObj->pt->height[0] != firstImage->base.Height2 ||
          stObj->pt->depth[0] != firstImage->base.Depth2 ||
          stObj->pt->block.size != blockSize)
=======
          stObj->pt->width0 != firstImage->base.Width2 ||
          stObj->pt->height0 != firstImage->base.Height2 ||
          stObj->pt->depth0 != firstImage->base.Depth2 ||
          /* Nominal bytes per pixel: */
          stObj->pt->block.size / stObj->pt->block.width != cpp)
>>>>>>> d509f845
      {
         pipe_texture_reference(&stObj->pt, NULL);
         ctx->st->dirty.st |= ST_NEW_FRAMEBUFFER;
      }
   }

   /* May need to create a new gallium texture:
    */
   if (!stObj->pt) {
      const enum pipe_format fmt =
         st_mesa_format_to_pipe_format(firstImage->base.TexFormat);
      GLuint usage = default_usage(fmt);

      stObj->pt = st_texture_create(ctx->st,
                                    gl_target_to_pipe(stObj->base.Target),
                                    fmt,
                                    stObj->lastLevel,
                                    firstImage->base.Width2,
                                    firstImage->base.Height2,
                                    firstImage->base.Depth2,
                                    usage);

      if (!stObj->pt) {
         _mesa_error(ctx, GL_OUT_OF_MEMORY, "glTexImage");
         return GL_FALSE;
      }
   }

   /* Pull in any images not in the object's texture:
    */
   for (face = 0; face < nr_faces; face++) {
      GLuint level;
      for (level = 0; level <= stObj->lastLevel; level++) {
         struct st_texture_image *stImage =
            st_texture_image(stObj->base.Image[face][stObj->base.BaseLevel + level]);

         /* Need to import images in main memory or held in other textures.
          */
         if (stImage && stObj->pt != stImage->pt) {
            copy_image_data_to_texture(ctx->st, stObj, level, stImage);
	    *needFlush = GL_TRUE;
         }
      }
   }

   return GL_TRUE;
}


/**
 * Returns pointer to a default/dummy texture.
 * This is typically used when the current shader has tex/sample instructions
 * but the user has not provided a (any) texture(s).
 */
struct gl_texture_object *
st_get_default_texture(struct st_context *st)
{
   if (!st->default_texture) {
      static const GLenum target = GL_TEXTURE_2D;
      GLubyte pixels[16][16][4];
      struct gl_texture_object *texObj;
      struct gl_texture_image *texImg;
      GLuint i, j;

      /* The ARB_fragment_program spec says (0,0,0,1) should be returned
       * when attempting to sample incomplete textures.
       */
      for (i = 0; i < 16; i++) {
         for (j = 0; j < 16; j++) {
            pixels[i][j][0] = 0;
            pixels[i][j][1] = 0;
            pixels[i][j][2] = 0;
            pixels[i][j][3] = 255;
         }
      }

      texObj = st->ctx->Driver.NewTextureObject(st->ctx, 0, target);

      texImg = _mesa_get_tex_image(st->ctx, texObj, target, 0);

      _mesa_init_teximage_fields(st->ctx, target, texImg,
                                 16, 16, 1, 0,  /* w, h, d, border */
                                 GL_RGBA);

      st_TexImage(st->ctx, 2, target,
                  0, GL_RGBA,    /* level, intformat */
                  16, 16, 1, 0,  /* w, h, d, border */
                  GL_RGBA, GL_UNSIGNED_BYTE, pixels,
                  &st->ctx->DefaultPacking,
                  texObj, texImg,
                  0, 0);

      texObj->MinFilter = GL_NEAREST;
      texObj->MagFilter = GL_NEAREST;
      texObj->_Complete = GL_TRUE;

      st->default_texture = texObj;
   }
   return st->default_texture;
}


void
st_init_texture_functions(struct dd_function_table *functions)
{
   functions->ChooseTextureFormat = st_ChooseTextureFormat;
   functions->TexImage1D = st_TexImage1D;
   functions->TexImage2D = st_TexImage2D;
   functions->TexImage3D = st_TexImage3D;
   functions->TexSubImage1D = st_TexSubImage1D;
   functions->TexSubImage2D = st_TexSubImage2D;
   functions->TexSubImage3D = st_TexSubImage3D;
   functions->CompressedTexSubImage1D = st_CompressedTexSubImage1D;
   functions->CompressedTexSubImage2D = st_CompressedTexSubImage2D;
   functions->CompressedTexSubImage3D = st_CompressedTexSubImage3D;
   functions->CopyTexImage1D = st_CopyTexImage1D;
   functions->CopyTexImage2D = st_CopyTexImage2D;
   functions->CopyTexSubImage1D = st_CopyTexSubImage1D;
   functions->CopyTexSubImage2D = st_CopyTexSubImage2D;
   functions->CopyTexSubImage3D = st_CopyTexSubImage3D;
   functions->GenerateMipmap = st_generate_mipmap;

   functions->GetTexImage = st_GetTexImage;

   /* compressed texture functions */
   functions->CompressedTexImage2D = st_CompressedTexImage2D;
   functions->GetCompressedTexImage = st_GetCompressedTexImage;

   functions->NewTextureObject = st_NewTextureObject;
   functions->NewTextureImage = st_NewTextureImage;
   functions->DeleteTexture = st_DeleteTextureObject;
   functions->FreeTexImageData = st_FreeTextureImageData;
   functions->UpdateTexturePalette = 0;

   functions->TextureMemCpy = do_memcpy;

   /* XXX Temporary until we can query pipe's texture sizes */
   functions->TestProxyTexImage = _mesa_test_proxy_teximage;
}<|MERGE_RESOLUTION|>--- conflicted
+++ resolved
@@ -1761,18 +1761,10 @@
       if (stObj->pt->target != gl_target_to_pipe(stObj->base.Target) ||
           stObj->pt->format != fmt ||
           stObj->pt->last_level < stObj->lastLevel ||
-<<<<<<< HEAD
-          stObj->pt->width[0] != firstImage->base.Width2 ||
-          stObj->pt->height[0] != firstImage->base.Height2 ||
-          stObj->pt->depth[0] != firstImage->base.Depth2 ||
-          stObj->pt->block.size != blockSize)
-=======
           stObj->pt->width0 != firstImage->base.Width2 ||
           stObj->pt->height0 != firstImage->base.Height2 ||
           stObj->pt->depth0 != firstImage->base.Depth2 ||
-          /* Nominal bytes per pixel: */
-          stObj->pt->block.size / stObj->pt->block.width != cpp)
->>>>>>> d509f845
+          stObj->pt->block.size != blockSize)
       {
          pipe_texture_reference(&stObj->pt, NULL);
          ctx->st->dirty.st |= ST_NEW_FRAMEBUFFER;
