/*
 * Copyright © 2009 Corbin Simpson
 * All Rights Reserved.
 *
 * Permission is hereby granted, free of charge, to any person obtaining
 * a copy of this software and associated documentation files (the
 * "Software"), to deal in the Software without restriction, including
 * without limitation the rights to use, copy, modify, merge, publish,
 * distribute, sub license, and/or sell copies of the Software, and to
 * permit persons to whom the Software is furnished to do so, subject to
 * the following conditions:
 *
 * THE SOFTWARE IS PROVIDED "AS IS", WITHOUT WARRANTY OF ANY KIND,
 * EXPRESS OR IMPLIED, INCLUDING BUT NOT LIMITED TO THE WARRANTIES
 * OF MERCHANTABILITY, FITNESS FOR A PARTICULAR PURPOSE AND
 * NON-INFRINGEMENT. IN NO EVENT SHALL THE COPYRIGHT HOLDERS, AUTHORS
 * AND/OR ITS SUPPLIERS BE LIABLE FOR ANY CLAIM, DAMAGES OR OTHER
 * LIABILITY, WHETHER IN AN ACTION OF CONTRACT, TORT OR OTHERWISE,
 * ARISING FROM, OUT OF OR IN CONNECTION WITH THE SOFTWARE OR THE
 * USE OR OTHER DEALINGS IN THE SOFTWARE.
 *
 * The above copyright notice and this permission notice (including the
 * next paragraph) shall be included in all copies or substantial portions
 * of the Software.
 */
/*
 * Authors:
 *      Corbin Simpson <MostAwesomeDude@gmail.com>
 *      Joakim Sindholt <opensource@zhasha.com>
 */

#include "radeon_drm.h"
#include "radeon_r300.h"
#include "radeon_buffer.h"
#include "radeon_drm_public.h"

#include "r300_winsys.h"
<<<<<<< HEAD

#include "galahad/glhd_drm.h"
#include "trace/tr_drm.h"
=======
>>>>>>> 9ca563a9

#include "util/u_memory.h"

#include "xf86drm.h"
#include <sys/ioctl.h>

static struct radeon_libdrm_winsys *
radeon_winsys_create(int fd)
{
    struct radeon_libdrm_winsys *rws;

    rws = CALLOC_STRUCT(radeon_libdrm_winsys);
    if (rws == NULL) {
        return NULL;
    }

    rws->fd = fd;
    return rws;
}

/* Helper function to do the ioctls needed for setup and init. */
static void do_ioctls(int fd, struct radeon_libdrm_winsys* winsys)
{
    struct drm_radeon_gem_info gem_info = {0};
    struct drm_radeon_info info = {0};
    int target = 0;
    int retval;
    drmVersionPtr version;

    info.value = (unsigned long)&target;

    /* We do things in a specific order here.
     *
     * DRM version first. We need to be sure we're running on a KMS chipset.
     * This is also for some features.
     *
     * Then, the PCI ID. This is essential and should return usable numbers
     * for all Radeons. If this fails, we probably got handed an FD for some
     * non-Radeon card.
     *
     * The GB and Z pipe requests should always succeed, but they might not
     * return sensical values for all chipsets, but that's alright because
     * the pipe drivers already know that.
     *
     * The GEM info is actually bogus on the kernel side, as well as our side
     * (see radeon_gem_info_ioctl in radeon_gem.c) but that's alright because
     * we don't actually use the info for anything yet. */

    version = drmGetVersion(fd);
    if (version->version_major != 2) {
        fprintf(stderr, "%s: DRM version is %d.%d.%d but this driver is "
                "only compatible with 2.x.x\n", __FUNCTION__,
                version->version_major, version->version_minor,
                version->version_patchlevel);
        drmFreeVersion(version);
        exit(1);
    }

/* XXX Remove this ifdef when libdrm version 2.4.19 becomes mandatory. */
#ifdef RADEON_BO_FLAGS_MICRO_TILE_SQUARE
    // Supported since 2.1.0.
    winsys->squaretiling = version->version_major > 2 ||
                           version->version_minor >= 1;
#endif

    winsys->drm_2_3_0 = version->version_major > 2 ||
                        version->version_minor >= 3;

    info.request = RADEON_INFO_DEVICE_ID;
    retval = drmCommandWriteRead(fd, DRM_RADEON_INFO, &info, sizeof(info));
    if (retval) {
        fprintf(stderr, "%s: Failed to get PCI ID, "
                "error number %d\n", __FUNCTION__, retval);
        exit(1);
    }
    winsys->pci_id = target;

    info.request = RADEON_INFO_NUM_GB_PIPES;
    retval = drmCommandWriteRead(fd, DRM_RADEON_INFO, &info, sizeof(info));
    if (retval) {
        fprintf(stderr, "%s: Failed to get GB pipe count, "
                "error number %d\n", __FUNCTION__, retval);
        exit(1);
    }
    winsys->gb_pipes = target;

    info.request = RADEON_INFO_NUM_Z_PIPES;
    retval = drmCommandWriteRead(fd, DRM_RADEON_INFO, &info, sizeof(info));
    if (retval) {
        fprintf(stderr, "%s: Failed to get Z pipe count, "
                "error number %d\n", __FUNCTION__, retval);
        exit(1);
    }
    winsys->z_pipes = target;

    retval = drmCommandWriteRead(fd, DRM_RADEON_GEM_INFO,
            &gem_info, sizeof(gem_info));
    if (retval) {
        fprintf(stderr, "%s: Failed to get MM info, error number %d\n",
                __FUNCTION__, retval);
        exit(1);
    }
    winsys->gart_size = gem_info.gart_size;
    winsys->vram_size = gem_info.vram_size;

    debug_printf("radeon: Successfully grabbed chipset info from kernel!\n"
                 "radeon: DRM version: %d.%d.%d ID: 0x%04x GB: %d Z: %d\n"
                 "radeon: GART size: %d MB VRAM size: %d MB\n",
                 version->version_major, version->version_minor,
                 version->version_patchlevel, winsys->pci_id,
                 winsys->gb_pipes, winsys->z_pipes,
                 winsys->gart_size / 1024 / 1024,
                 winsys->vram_size / 1024 / 1024);

    drmFreeVersion(version);
}

/* Create a pipe_screen. */
struct r300_winsys_screen* r300_drm_winsys_screen_create(int drmFB)
{
    struct radeon_libdrm_winsys* rws; 
    boolean ret;

    rws = radeon_winsys_create(drmFB);
    if (!rws)
	return NULL;

    do_ioctls(drmFB, rws);

    /* The state tracker can organize a softpipe fallback if no hw
     * driver is found.
     */
    if (is_r3xx(rws->pci_id)) {
        ret = radeon_setup_winsys(drmFB, rws);
	if (ret == FALSE)
	    goto fail;
        return &rws->base;
    }

fail:
    FREE(rws);
    return NULL;
<<<<<<< HEAD
}

static struct drm_api radeon_drm_api_hooks = {
    .name = "radeon",
    .driver_name = "radeon",
    .create_screen = radeon_create_screen,
    .destroy = NULL,
};

struct drm_api* drm_api_create()
{
    return galahad_drm_create(trace_drm_create(&radeon_drm_api_hooks));
=======
>>>>>>> 9ca563a9
}<|MERGE_RESOLUTION|>--- conflicted
+++ resolved
@@ -35,12 +35,6 @@
 #include "radeon_drm_public.h"
 
 #include "r300_winsys.h"
-<<<<<<< HEAD
-
-#include "galahad/glhd_drm.h"
-#include "trace/tr_drm.h"
-=======
->>>>>>> 9ca563a9
 
 #include "util/u_memory.h"
 
@@ -183,19 +177,4 @@
 fail:
     FREE(rws);
     return NULL;
-<<<<<<< HEAD
-}
-
-static struct drm_api radeon_drm_api_hooks = {
-    .name = "radeon",
-    .driver_name = "radeon",
-    .create_screen = radeon_create_screen,
-    .destroy = NULL,
-};
-
-struct drm_api* drm_api_create()
-{
-    return galahad_drm_create(trace_drm_create(&radeon_drm_api_hooks));
-=======
->>>>>>> 9ca563a9
 }