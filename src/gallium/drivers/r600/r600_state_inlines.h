--- conflicted
+++ resolved
@@ -319,11 +319,8 @@
 		return V_0280A0_SWAP_STD;
 
 	case PIPE_FORMAT_R16_UNORM:
-<<<<<<< HEAD
 	case PIPE_FORMAT_R16_SNORM:
-=======
 	case PIPE_FORMAT_R16_FLOAT:
->>>>>>> 424b1210
 		return V_0280A0_SWAP_STD;
 
 	/* 32-bit buffers. */
